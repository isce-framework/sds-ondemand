--- conflicted
+++ resolved
@@ -117,21 +117,15 @@
     "env_base=\"/home/jovyan/.local/envs/solid_earth_atbd\"\n",
     "local_base=\"/home/jovyan\"\n",
     "\n",
-<<<<<<< HEAD
+
     "atbd_path=${local_base}/ATBD_main\n",
-=======
-    "atbd_path=${local_base}/atbd-se-development\n",
->>>>>>> abcfe5fe
+
     "\n",
     "# Clone the Solid Earth ATBD repo into home directory\n",
     "if [ ! -d ${atbd_path} ] && echo \"Checking out ATBD notebooks\"\n",
     "then\n",
     "    # add -b <branch/tag> to the following command to install one other than dev\n",
-<<<<<<< HEAD
     "    git clone https://github.com/nisar-solid/ATBD.git ${atbd_path}\n",
-=======
-    "    git clone https://gitlab.com/nisar-science-algorithms/solid-earth/atbd-se-development.git ${atbd_path}\n",
->>>>>>> abcfe5fe
     "else\n",
     "    echo \"Updating ATBD tools\"\n",
     "    pushd ${atbd_path}\n",
@@ -146,75 +140,7 @@
     "    echo \"Removing the existing atbd environment and reinstalling packages.\"\n",
     "    conda env remove -n solid_earth_atbd\n",
     "fi\n",
-<<<<<<< HEAD
-=======
-    "\n",
-    "echo \"Creating the new environment!\"\n",
-    "mamba env create -f env_files/solid_earth_atbd.yml -p ${env_base}\n",
-    "\n",
-    "chmod 755 ${env_base}/lib/python*/site-packages/mintpy/*.py\n",
-    "conda env config vars set -n solid_earth_atbd PYTHONPATH=${atbd_path}:${PYTHONPATH}\n",
-    "\n",
-    "# update the ipykernel to recognize the new kernel\n",
-    "conda run -n solid_earth_atbd python -m ipykernel install --user --name solid_earth_atbd --display-name \"solid_earth_atbd\"\n",
-    "# now invoke kernda to modify the kernel file to ensure the kernel is invoked from within the conda environment\n",
-    "conda run -n solid_earth_atbd kernda --env-dir ${env_base} --display-name solid_earth_atbd -o ~/.local/share/jupyter/kernels/solid_earth_atbd/kernel.json\n"
-   ]
-  },
-  {
-   "cell_type": "markdown",
-   "id": "4d4cbe66-5a40-4550-ad26-4440289506a1",
-   "metadata": {
-    "tags": []
-   },
-   "source": [
-    "### Development version of MintPy + Solid Earth ATBDs"
-   ]
-  },
-  {
-   "cell_type": "markdown",
-   "id": "55cc8d22-c6a6-4eaf-ba13-6ce82525d535",
-   "metadata": {},
-   "source": [
-    "#### Under construction! "
-   ]
-  },
-  {
-   "cell_type": "code",
-   "execution_count": null,
-   "id": "1224e626-b6a0-4f3d-b8f1-e3a95652469d",
-   "metadata": {
-    "tags": []
-   },
-   "outputs": [],
-   "source": [
-    "%%bash\n",
-    "\n",
-    "env_base=\"/home/jovyan/.local/envs/mintpy_dev\"\n",
-    "local_base=\"/home/jovyan/\"\n",
-    "\n",
-    "set -x\n",
-    "\n",
-    "# Clone the mintpy & Solid Earth ATBD repos\n",
-    "pushd ${local_base}\n",
-    "git clone https://github.com/insarlab/MintPy.git \n",
-    "git clone https://gitlab.com/nisar-science-algorithms/solid-earth/atbd-se-development.git\n",
-    "popd \n",
-    "\n",
-    "# Remove existing QED conda env if installed before installing the latest QEDversion\n",
-    "echo \"***Checking if mintpy_dev conda env already exists. Remove old version if it exists.\"\n",
-    "if conda info --envs | grep -q mintpy_dev; then echo \"***mintpy_dev exists so attempting to remove old version.\"; conda remove --name mintpy_dev --all -y; else echo \"mintpy_dev env does not exist. No need to remove first. Proceeding with mintpy_dev install\"; fi\n",
-    "\n",
-    "#Pull the latest updates\n",
-    "pushd ${local_base}MintPy\n",
-    "git pull # Or pull the newest version if you have already installed \n",
-    "mamba create --name mintpy_dev --file ${local_base}MintPy/requirements.txt -c conda-forge -y\n",
-    "#conda activate mintpy_dev\n",
-    "source /opt/conda/bin/activate ${env_base}\n",
-    "python -m pip install -e ${local_base}MintPy\n",
-    "mamba install -c conda-forge sardem -y\n",
-    "popd \n",
->>>>>>> abcfe5fe
+
     "\n",
     "echo \"Creating the new environment!\"\n",
     "mamba env create -f env_files/solid_earth_atbd.yml -p ${env_base}\n",
